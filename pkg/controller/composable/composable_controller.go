--- conflicted
+++ resolved
@@ -23,10 +23,6 @@
 	"time"
 
 	ibmcloudv1alpha1 "github.com/ibm/composable/pkg/apis/ibmcloud/v1alpha1"
-<<<<<<< HEAD
-=======
-	appsv1 "k8s.io/api/apps/v1"
->>>>>>> 389529a5
 	"k8s.io/apimachinery/pkg/api/errors"
 	metav1 "k8s.io/apimachinery/pkg/apis/meta/v1"
 	"k8s.io/apimachinery/pkg/apis/meta/v1/unstructured"
@@ -63,9 +59,9 @@
 	transformers   = "format-transformers"
 	controllerName = "Compasable-controller"
 
-	FailedStatus   = "Failed"
-	PendingStatus  = "Pending"
-	OnlineStatus   = "Online"
+	FailedStatus  = "Failed"
+	PendingStatus = "Pending"
+	OnlineStatus  = "Online"
 )
 
 // ReconcileComposable reconciles a Composable object
@@ -84,7 +80,7 @@
 type reconcilerWithController interface {
 	reconcile.Reconciler
 	getController() controller.Controller
-	setController( controller  controller.Controller)
+	setController(controller controller.Controller)
 }
 
 var _ reconcilerWithController = &ReconcileComposable{}
@@ -97,12 +93,12 @@
 
 // newReconciler returns a new reconcile.Reconciler
 func newReconciler(mgr manager.Manager) reconcilerWithController {
-	return  &ReconcileComposable{Client: mgr.GetClient(), scheme: mgr.GetScheme(), config: mgr.GetConfig()}
+	return &ReconcileComposable{Client: mgr.GetClient(), scheme: mgr.GetScheme(), config: mgr.GetConfig()}
 }
 
 // add adds a new Controller to mgr with r as the reconcile.Reconciler
 func add(mgr manager.Manager, r reconcilerWithController) error {
-	c, err := controller.New(controllerName , mgr, controller.Options{Reconciler: r})
+	c, err := controller.New(controllerName, mgr, controller.Options{Reconciler: r})
 	if err != nil {
 		return err
 	}
@@ -294,7 +290,7 @@
 	return nil, fmt.Errorf("Unable to find api resource named %q.", key)
 }
 
-	func (r *ReconcileComposable) resolveValue(value interface{}, composableNamespace string, cache *composableCache) (interface{}, error) {
+func (r *ReconcileComposable) resolveValue(value interface{}, composableNamespace string, cache *composableCache) (interface{}, error) {
 	if val, ok := value.(map[string]interface{}); ok {
 		if kind, ok := val[kind].(string); ok {
 			vers := ""
@@ -426,7 +422,7 @@
 	return r.controller
 }
 
-func (r *ReconcileComposable) setController(controller controller.Controller)  {
+func (r *ReconcileComposable) setController(controller controller.Controller) {
 	r.controller = controller
 }
 
